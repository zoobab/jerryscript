--- conflicted
+++ resolved
@@ -59,13 +59,8 @@
  *         false - otherwise.
  */
 bool
-<<<<<<< HEAD
-is_reg_variable (int_data_t *int_data, /**< interpreter context */
+is_reg_variable (vm_frame_ctx_t *frame_ctx_p, /**< interpreter context */
                  vm_idx_t var_idx) /**< variable identifier */
-=======
-is_reg_variable (vm_frame_ctx_t *frame_ctx_p, /**< interpreter context */
-                 idx_t var_idx) /**< variable identifier */
->>>>>>> 6567651b
 {
   return (var_idx >= frame_ctx_p->min_reg_num && var_idx <= frame_ctx_p->max_reg_num);
 } /* is_reg_variable */
@@ -77,13 +72,8 @@
  *         Returned value must be freed with ecma_free_completion_value
  */
 ecma_completion_value_t
-<<<<<<< HEAD
-get_variable_value (int_data_t *int_data, /**< interpreter context */
+get_variable_value (vm_frame_ctx_t *frame_ctx_p, /**< interpreter context */
                     vm_idx_t var_idx, /**< variable identifier */
-=======
-get_variable_value (vm_frame_ctx_t *frame_ctx_p, /**< interpreter context */
-                    idx_t var_idx, /**< variable identifier */
->>>>>>> 6567651b
                     bool do_eval_or_arguments_check) /** run 'strict eval or arguments reference' check
                                                           See also: do_strict_eval_arguments_check */
 {
@@ -101,11 +91,7 @@
   else
   {
     ecma_string_t var_name_string;
-<<<<<<< HEAD
-    lit_cpointer_t lit_cp = serializer_get_literal_cp_by_uid (var_idx, int_data->instrs_p, int_data->pos);
-=======
-    lit_cpointer_t lit_cp = serializer_get_literal_cp_by_uid (var_idx, frame_ctx_p->opcodes_p, frame_ctx_p->pos);
->>>>>>> 6567651b
+    lit_cpointer_t lit_cp = serializer_get_literal_cp_by_uid (var_idx, frame_ctx_p->instrs_p, frame_ctx_p->pos);
     JERRY_ASSERT (lit_cp.packed_value != MEM_CP_NULL);
     ecma_new_ecma_string_on_stack_from_lit_cp (&var_name_string, lit_cp);
 
@@ -138,15 +124,9 @@
  *         Returned value must be freed with ecma_free_completion_value
  */
 ecma_completion_value_t
-<<<<<<< HEAD
-set_variable_value (int_data_t *int_data, /**< interpreter context */
+set_variable_value (vm_frame_ctx_t *frame_ctx_p, /**< interpreter context */
                     vm_instr_counter_t lit_oc, /**< instruction counter for literal */
                     vm_idx_t var_idx, /**< variable identifier */
-=======
-set_variable_value (vm_frame_ctx_t *frame_ctx_p, /**< interpreter context */
-                    opcode_counter_t lit_oc, /**< opcode counter for literal */
-                    idx_t var_idx, /**< variable identifier */
->>>>>>> 6567651b
                     ecma_value_t value) /**< value to set */
 {
   ecma_completion_value_t ret_value = ecma_make_empty_completion_value ();
@@ -172,17 +152,13 @@
 
       vm_stack_frame_set_reg_value (&frame_ctx_p->stack_frame,
                                     var_idx - frame_ctx_p->min_reg_num,
-                                      ecma_copy_value (value, false));
+                                    ecma_copy_value (value, false));
     }
   }
   else
   {
     ecma_string_t var_name_string;
-<<<<<<< HEAD
-    lit_cpointer_t lit_cp = serializer_get_literal_cp_by_uid (var_idx, int_data->instrs_p, lit_oc);
-=======
-    lit_cpointer_t lit_cp = serializer_get_literal_cp_by_uid (var_idx, frame_ctx_p->opcodes_p, lit_oc);
->>>>>>> 6567651b
+    lit_cpointer_t lit_cp = serializer_get_literal_cp_by_uid (var_idx, frame_ctx_p->instrs_p, lit_oc);
     JERRY_ASSERT (lit_cp.packed_value != MEM_CP_NULL);
     ecma_new_ecma_string_on_stack_from_lit_cp (&var_name_string, lit_cp);
 
