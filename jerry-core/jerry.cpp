--- conflicted
+++ resolved
@@ -15,7 +15,6 @@
 
 #include <stdio.h>
 
-#include "bytecode-data.h"
 #include "ecma-alloc.h"
 #include "ecma-array-object.h"
 #include "ecma-builtins.h"
@@ -1673,11 +1672,6 @@
 
   ecma_finalize ();
   lit_finalize ();
-<<<<<<< HEAD
-=======
-  bc_finalize ();
-  mem_finalize (is_show_mem_stats);
->>>>>>> 18d0d8c3
   vm_finalize ();
   mem_finalize (is_show_mem_stats);
 } /* jerry_cleanup */
@@ -2062,15 +2056,6 @@
     return JERRY_COMPLETION_CODE_INVALID_SNAPSHOT_FORMAT;
   }
 
-<<<<<<< HEAD
-  const cbc_compiled_code_t *bytecode_data_p;
-  bytecode_data_p = serializer_load_bytecode_with_idx_map (snapshot_data_p + snapshot_read,
-                                                           header_p->bytecode_size,
-                                                           header_p->idx_to_lit_map_size,
-                                                           lit_map_p,
-                                                           literals_num,
-                                                           is_copy);
-=======
   const bytecode_data_header_t *bytecode_data_p;
   bytecode_data_p = bc_load_bytecode_data (snapshot_data_p + snapshot_read,
                                            snapshot_size - snapshot_read,
@@ -2078,7 +2063,6 @@
                                            literals_num,
                                            is_copy,
                                            header_p->scopes_num);
->>>>>>> 18d0d8c3
 
   if (lit_map_p != NULL)
   {
