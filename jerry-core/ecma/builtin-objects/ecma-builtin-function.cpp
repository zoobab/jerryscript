/* Copyright 2014-2015 Samsung Electronics Co., Ltd.
 *
 * Licensed under the Apache License, Version 2.0 (the "License");
 * you may not use this file except in compliance with the License.
 * You may obtain a copy of the License at
 *
 *     http://www.apache.org/licenses/LICENSE-2.0
 *
 * Unless required by applicable law or agreed to in writing, software
 * distributed under the License is distributed on an "AS IS" BASIS
 * WITHOUT WARRANTIES OR CONDITIONS OF ANY KIND, either express or implied.
 * See the License for the specific language governing permissions and
 * limitations under the License.
 */

#include "ecma-alloc.h"
#include "ecma-conversion.h"
#include "ecma-exceptions.h"
#include "ecma-eval.h"
#include "ecma-gc.h"
#include "ecma-function-object.h"
#include "ecma-lex-env.h"
#include "ecma-try-catch-macro.h"
#include "lit-magic-strings.h"
#include "parser.h"

#define ECMA_BUILTINS_INTERNAL
#include "ecma-builtins-internal.h"

#define BUILTIN_INC_HEADER_NAME "ecma-builtin-function.inc.h"
#define BUILTIN_UNDERSCORED_ID function
#include "ecma-builtin-internal-routines-template.inc.h"

/** \addtogroup ecma ECMA
 * @{
 *
 * \addtogroup ecmabuiltins
 * @{
 *
 * \addtogroup function ECMA Function object built-in
 * @{
 */

/**
 * Handle calling [[Call]] of built-in Function object
 *
 * @return completion-value
 */
ecma_completion_value_t
ecma_builtin_function_dispatch_call (const ecma_value_t *arguments_list_p, /**< arguments list */
                                     ecma_length_t arguments_list_len) /**< number of arguments */
{
  JERRY_ASSERT (arguments_list_len == 0 || arguments_list_p != NULL);

  return ecma_builtin_function_dispatch_construct (arguments_list_p, arguments_list_len);
} /* ecma_builtin_function_dispatch_call */

/**
 * Helper method to count and convert the arguments for the Function constructor call.
 *
 * Performs the operation described in ECMA 262 v5.1 15.3.2.1 steps 5.a-d
 *
 *
 * @return completion value - concatenated arguments as a string.
 *         Returned value must be freed with ecma_free_completion_value.
 */
static ecma_completion_value_t
ecma_builtin_function_helper_get_function_expression (const ecma_value_t *arguments_list_p, /** < arguments list */
                                                      ecma_length_t arguments_list_len) /** < number of arguments */
{
  JERRY_ASSERT (arguments_list_len == 0 || arguments_list_p != NULL);

  ecma_completion_value_t ret_value = ecma_make_empty_completion_value ();

  ecma_string_t *left_parenthesis_str_p, *right_parenthesis_str_p;
  ecma_string_t *left_brace_str_p, *right_brace_str_p;
  ecma_string_t *comma_str_p;
  ecma_string_t *function_kw_str_p, *empty_str_p;
  ecma_string_t *expr_str_p, *concated_str_p;

  left_parenthesis_str_p = ecma_new_ecma_string_from_magic_string_id (LIT_MAGIC_STRING_LEFT_PARENTHESIS_CHAR);
  right_parenthesis_str_p = ecma_new_ecma_string_from_magic_string_id (LIT_MAGIC_STRING_RIGHT_PARENTHESIS_CHAR);

  left_brace_str_p = ecma_new_ecma_string_from_magic_string_id (LIT_MAGIC_STRING_LEFT_BRACE_CHAR);
  right_brace_str_p = ecma_new_ecma_string_from_magic_string_id (LIT_MAGIC_STRING_RIGHT_BRACE_CHAR);

  comma_str_p = ecma_get_magic_string (LIT_MAGIC_STRING_COMMA_CHAR);

  function_kw_str_p = ecma_new_ecma_string_from_magic_string_id (LIT_MAGIC_STRING_FUNCTION);
  empty_str_p = ecma_new_ecma_string_from_magic_string_id (LIT_MAGIC_STRING__EMPTY);

  /* First, we only process the function arguments skipping the function body */
  ecma_length_t number_of_function_args = (arguments_list_len == 0 ? 0 : arguments_list_len - 1);

  expr_str_p = ecma_concat_ecma_strings (left_parenthesis_str_p, function_kw_str_p);

  concated_str_p = ecma_concat_ecma_strings (expr_str_p, left_parenthesis_str_p);
  ecma_deref_ecma_string (expr_str_p);
  expr_str_p = concated_str_p;

  for (ecma_length_t idx = 0;
       idx < number_of_function_args && ecma_is_completion_value_empty (ret_value);
       idx++)
  {
    ECMA_TRY_CATCH (str_arg_value,
                    ecma_op_to_string (arguments_list_p[idx]),
                    ret_value);

    ecma_string_t *str_p = ecma_get_string_from_value (str_arg_value);

    concated_str_p = ecma_concat_ecma_strings (expr_str_p, str_p);
    ecma_deref_ecma_string (expr_str_p);
    expr_str_p = concated_str_p;

    if (idx < number_of_function_args - 1)
    {
      concated_str_p = ecma_concat_ecma_strings (expr_str_p, comma_str_p);
      ecma_deref_ecma_string (expr_str_p);
      expr_str_p = concated_str_p;
    }

    ECMA_FINALIZE (str_arg_value);
  }

  if (ecma_is_completion_value_empty (ret_value))
  {
    concated_str_p = ecma_concat_ecma_strings (expr_str_p, right_parenthesis_str_p);
    ecma_deref_ecma_string (expr_str_p);
    expr_str_p = concated_str_p;

    concated_str_p = ecma_concat_ecma_strings (expr_str_p, left_brace_str_p);
    ecma_deref_ecma_string (expr_str_p);
    expr_str_p = concated_str_p;

    if (arguments_list_len != 0)
    {
      ECMA_TRY_CATCH (str_arg_value,
                      ecma_op_to_string (arguments_list_p[arguments_list_len - 1]),
                      ret_value);

      ecma_string_t *body_str_p = ecma_get_string_from_value (str_arg_value);

      concated_str_p = ecma_concat_ecma_strings (expr_str_p, body_str_p);
      ecma_deref_ecma_string (expr_str_p);
      expr_str_p = concated_str_p;

      ECMA_FINALIZE (str_arg_value);
    }

    concated_str_p = ecma_concat_ecma_strings (expr_str_p, right_brace_str_p);
    ecma_deref_ecma_string (expr_str_p);
    expr_str_p = concated_str_p;

    concated_str_p = ecma_concat_ecma_strings (expr_str_p, right_parenthesis_str_p);
    ecma_deref_ecma_string (expr_str_p);
    expr_str_p = concated_str_p;
  }

  ecma_deref_ecma_string (left_parenthesis_str_p);
  ecma_deref_ecma_string (right_parenthesis_str_p);
  ecma_deref_ecma_string (left_brace_str_p);
  ecma_deref_ecma_string (right_brace_str_p);
  ecma_deref_ecma_string (comma_str_p);
  ecma_deref_ecma_string (function_kw_str_p);
  ecma_deref_ecma_string (empty_str_p);

  if (ecma_is_completion_value_empty (ret_value))
  {
    ret_value = ecma_make_normal_completion_value (ecma_make_string_value (expr_str_p));
  }
  else
  {
    ecma_deref_ecma_string (expr_str_p);
  }

  return ret_value;
} /* ecma_builtin_function_helper_get_function_expression */

/**
 * Handle calling [[Construct]] of built-in Function object
 *
 * See also:
 *          ECMA-262 v5, 15.3.
 *
 * @return completion-value
 */
ecma_completion_value_t
ecma_builtin_function_dispatch_construct (const ecma_value_t *arguments_list_p, /**< arguments list */
                                          ecma_length_t arguments_list_len) /**< number of arguments */
{
  JERRY_ASSERT (arguments_list_len == 0 || arguments_list_p != NULL);

  ecma_completion_value_t ret_value = ecma_make_empty_completion_value ();

  ECMA_TRY_CATCH (arguments_value,
                  ecma_builtin_function_helper_get_function_expression (arguments_list_p,
                                                                        arguments_list_len),
                  ret_value);

<<<<<<< HEAD
  ecma_string_t *arguments_str_p = ecma_get_string_from_value (arguments_value);

  /* Last string, if any, is the function's body, and the rest, if any - are the function's parameter names */
  MEM_DEFINE_LOCAL_ARRAY (string_params_p,
                          arguments_list_len == 0 ? 1 : total_number_of_function_args + 1,
                          ecma_string_t *);
  uint32_t params_count;

  size_t strings_buffer_size;

  if (arguments_list_len == 0)
  {
    /* 3. */
    string_params_p[0] = ecma_new_ecma_string_from_magic_string_id (LIT_MAGIC_STRING__EMPTY);
    strings_buffer_size = lit_get_magic_string_size (LIT_MAGIC_STRING__EMPTY);
    params_count = 1;
  }
  else
  {
    /* 4., 5., 6. */
    params_count = 0;

    lit_utf8_size_t str_size = ecma_string_get_size (arguments_str_p);
    strings_buffer_size = str_size;

    if (str_size != 0)
    {
      MEM_DEFINE_LOCAL_ARRAY (start_p, str_size, lit_utf8_byte_t);

      ssize_t sz = ecma_string_to_utf8_string (arguments_str_p, start_p, (ssize_t) str_size);
      JERRY_ASSERT (sz >= 0);

      lit_utf8_iterator_t iter = lit_utf8_iterator_create (start_p, str_size);
      ecma_length_t last_separator = lit_utf8_iterator_get_index (&iter);
      ecma_length_t end_position;
      ecma_string_t *param_str_p;

      while (!lit_utf8_iterator_is_eos (&iter))
      {
        ecma_char_t current_char = lit_utf8_iterator_read_next (&iter);

        if (current_char == ',')
        {
          lit_utf8_iterator_decr (&iter);
          end_position = lit_utf8_iterator_get_index (&iter);

          param_str_p = ecma_string_substr (arguments_str_p, last_separator,  end_position);
          string_params_p[params_count] = ecma_string_trim (param_str_p);
          ecma_deref_ecma_string (param_str_p);

          lit_utf8_iterator_incr (&iter);
          last_separator = lit_utf8_iterator_get_index (&iter);

          params_count++;
        }
      }

      end_position = lit_utf8_string_length (start_p, str_size);
      param_str_p = ecma_string_substr (arguments_str_p, last_separator, end_position);
      string_params_p[params_count] = ecma_string_trim (param_str_p);
      ecma_deref_ecma_string (param_str_p);
      params_count++;

      MEM_FINALIZE_LOCAL_ARRAY (start_p);
    }

    ECMA_TRY_CATCH (str_arg_value,
                    ecma_op_to_string (arguments_list_p[arguments_list_len - 1]),
                    ret_value);

    ecma_string_t *str_p = ecma_get_string_from_value (str_arg_value);
    string_params_p[params_count] = ecma_copy_or_ref_ecma_string (str_p);
    strings_buffer_size += ecma_string_get_size (str_p);
    params_count++;

    ECMA_FINALIZE (str_arg_value);
  }

  if (ecma_is_completion_value_empty (ret_value))
  {
    JERRY_ASSERT (params_count >= 1);

    MEM_DEFINE_LOCAL_ARRAY (utf8_string_params_p,
                            params_count,
                            lit_utf8_byte_t *);
    MEM_DEFINE_LOCAL_ARRAY (utf8_string_params_size,
                            params_count,
                            size_t);
    MEM_DEFINE_LOCAL_ARRAY (utf8_string_buffer_p,
                            strings_buffer_size,
                            lit_utf8_byte_t);

    ssize_t utf8_string_buffer_pos = 0;
    for (uint32_t i = 0; i < params_count; i++)
    {
      ssize_t sz = ecma_string_to_utf8_string (string_params_p[i],
                                               &utf8_string_buffer_p[utf8_string_buffer_pos],
                                               (ssize_t) strings_buffer_size - utf8_string_buffer_pos);
      JERRY_ASSERT (sz >= 0);

      utf8_string_params_p[i] = utf8_string_buffer_p + utf8_string_buffer_pos;
      utf8_string_params_size[i] = (size_t) sz;

      utf8_string_buffer_pos += sz;
    }

    const cbc_compiled_code_t* bytecode_data_p;
    jsp_status_t parse_status;

    parse_status = parser_parse_new_function ((const jerry_api_char_t **) utf8_string_params_p,
                                              utf8_string_params_size,
                                              params_count,
                                              &bytecode_data_p);

    if (parse_status == JSP_STATUS_SYNTAX_ERROR)
    {
      ret_value = ecma_make_throw_obj_completion_value (ecma_new_standard_error (ECMA_ERROR_SYNTAX));
    }
    else if (parse_status == JSP_STATUS_REFERENCE_ERROR)
    {
      ret_value = ecma_make_throw_obj_completion_value (ecma_new_standard_error (ECMA_ERROR_REFERENCE));
    }
    else
    {
      JERRY_ASSERT (parse_status == JSP_STATUS_OK);
      bool is_strict = false;
      bool do_instantiate_arguments_object = true;

      opcode_scope_code_flags_t scope_flags = vm_get_scope_flags (bytecode_data_p);

      if (scope_flags & OPCODE_SCOPE_CODE_FLAGS_STRICT)
      {
        is_strict = true;
      }

      if ((scope_flags & OPCODE_SCOPE_CODE_FLAGS_NOT_REF_ARGUMENTS_IDENTIFIER)
          && (scope_flags & OPCODE_SCOPE_CODE_FLAGS_NOT_REF_EVAL_IDENTIFIER))
      {
        /* the code doesn't use 'arguments' identifier
         * and doesn't perform direct call to eval,
         * so Arguments object can't be referenced */
        do_instantiate_arguments_object = false;
      }

      /* 11. */
      ecma_object_t *glob_lex_env_p = ecma_get_global_environment ();

      ecma_collection_header_t *formal_params_collection_p;
      formal_params_collection_p = ecma_new_strings_collection (params_count > 1u ? string_params_p : NULL,
                                                                (ecma_length_t) (params_count - 1u));

      ecma_object_t *func_obj_p = ecma_op_create_function_object (formal_params_collection_p,
                                                                  glob_lex_env_p,
                                                                  is_strict,
                                                                  do_instantiate_arguments_object,
                                                                  bytecode_data_p);

      ecma_deref_object (glob_lex_env_p);

      ret_value = ecma_make_normal_completion_value (ecma_make_object_value (func_obj_p));
    }

    MEM_FINALIZE_LOCAL_ARRAY (utf8_string_buffer_p);
    MEM_FINALIZE_LOCAL_ARRAY (utf8_string_params_size);
    MEM_FINALIZE_LOCAL_ARRAY (utf8_string_params_p);
  }

  for (uint32_t i = 0; i < params_count; i++)
  {
    ecma_deref_ecma_string (string_params_p[i]);
  }
=======
  ecma_string_t *function_expression_p = ecma_get_string_from_value (arguments_value);
>>>>>>> 2c3c952f

  ret_value = ecma_op_eval (function_expression_p, false, false);

  ECMA_FINALIZE (arguments_value);

  return ret_value;
} /* ecma_builtin_function_dispatch_construct */

/**
 * @}
 * @}
 * @}
 */<|MERGE_RESOLUTION|>--- conflicted
+++ resolved
@@ -197,181 +197,7 @@
                                                                         arguments_list_len),
                   ret_value);
 
-<<<<<<< HEAD
-  ecma_string_t *arguments_str_p = ecma_get_string_from_value (arguments_value);
-
-  /* Last string, if any, is the function's body, and the rest, if any - are the function's parameter names */
-  MEM_DEFINE_LOCAL_ARRAY (string_params_p,
-                          arguments_list_len == 0 ? 1 : total_number_of_function_args + 1,
-                          ecma_string_t *);
-  uint32_t params_count;
-
-  size_t strings_buffer_size;
-
-  if (arguments_list_len == 0)
-  {
-    /* 3. */
-    string_params_p[0] = ecma_new_ecma_string_from_magic_string_id (LIT_MAGIC_STRING__EMPTY);
-    strings_buffer_size = lit_get_magic_string_size (LIT_MAGIC_STRING__EMPTY);
-    params_count = 1;
-  }
-  else
-  {
-    /* 4., 5., 6. */
-    params_count = 0;
-
-    lit_utf8_size_t str_size = ecma_string_get_size (arguments_str_p);
-    strings_buffer_size = str_size;
-
-    if (str_size != 0)
-    {
-      MEM_DEFINE_LOCAL_ARRAY (start_p, str_size, lit_utf8_byte_t);
-
-      ssize_t sz = ecma_string_to_utf8_string (arguments_str_p, start_p, (ssize_t) str_size);
-      JERRY_ASSERT (sz >= 0);
-
-      lit_utf8_iterator_t iter = lit_utf8_iterator_create (start_p, str_size);
-      ecma_length_t last_separator = lit_utf8_iterator_get_index (&iter);
-      ecma_length_t end_position;
-      ecma_string_t *param_str_p;
-
-      while (!lit_utf8_iterator_is_eos (&iter))
-      {
-        ecma_char_t current_char = lit_utf8_iterator_read_next (&iter);
-
-        if (current_char == ',')
-        {
-          lit_utf8_iterator_decr (&iter);
-          end_position = lit_utf8_iterator_get_index (&iter);
-
-          param_str_p = ecma_string_substr (arguments_str_p, last_separator,  end_position);
-          string_params_p[params_count] = ecma_string_trim (param_str_p);
-          ecma_deref_ecma_string (param_str_p);
-
-          lit_utf8_iterator_incr (&iter);
-          last_separator = lit_utf8_iterator_get_index (&iter);
-
-          params_count++;
-        }
-      }
-
-      end_position = lit_utf8_string_length (start_p, str_size);
-      param_str_p = ecma_string_substr (arguments_str_p, last_separator, end_position);
-      string_params_p[params_count] = ecma_string_trim (param_str_p);
-      ecma_deref_ecma_string (param_str_p);
-      params_count++;
-
-      MEM_FINALIZE_LOCAL_ARRAY (start_p);
-    }
-
-    ECMA_TRY_CATCH (str_arg_value,
-                    ecma_op_to_string (arguments_list_p[arguments_list_len - 1]),
-                    ret_value);
-
-    ecma_string_t *str_p = ecma_get_string_from_value (str_arg_value);
-    string_params_p[params_count] = ecma_copy_or_ref_ecma_string (str_p);
-    strings_buffer_size += ecma_string_get_size (str_p);
-    params_count++;
-
-    ECMA_FINALIZE (str_arg_value);
-  }
-
-  if (ecma_is_completion_value_empty (ret_value))
-  {
-    JERRY_ASSERT (params_count >= 1);
-
-    MEM_DEFINE_LOCAL_ARRAY (utf8_string_params_p,
-                            params_count,
-                            lit_utf8_byte_t *);
-    MEM_DEFINE_LOCAL_ARRAY (utf8_string_params_size,
-                            params_count,
-                            size_t);
-    MEM_DEFINE_LOCAL_ARRAY (utf8_string_buffer_p,
-                            strings_buffer_size,
-                            lit_utf8_byte_t);
-
-    ssize_t utf8_string_buffer_pos = 0;
-    for (uint32_t i = 0; i < params_count; i++)
-    {
-      ssize_t sz = ecma_string_to_utf8_string (string_params_p[i],
-                                               &utf8_string_buffer_p[utf8_string_buffer_pos],
-                                               (ssize_t) strings_buffer_size - utf8_string_buffer_pos);
-      JERRY_ASSERT (sz >= 0);
-
-      utf8_string_params_p[i] = utf8_string_buffer_p + utf8_string_buffer_pos;
-      utf8_string_params_size[i] = (size_t) sz;
-
-      utf8_string_buffer_pos += sz;
-    }
-
-    const cbc_compiled_code_t* bytecode_data_p;
-    jsp_status_t parse_status;
-
-    parse_status = parser_parse_new_function ((const jerry_api_char_t **) utf8_string_params_p,
-                                              utf8_string_params_size,
-                                              params_count,
-                                              &bytecode_data_p);
-
-    if (parse_status == JSP_STATUS_SYNTAX_ERROR)
-    {
-      ret_value = ecma_make_throw_obj_completion_value (ecma_new_standard_error (ECMA_ERROR_SYNTAX));
-    }
-    else if (parse_status == JSP_STATUS_REFERENCE_ERROR)
-    {
-      ret_value = ecma_make_throw_obj_completion_value (ecma_new_standard_error (ECMA_ERROR_REFERENCE));
-    }
-    else
-    {
-      JERRY_ASSERT (parse_status == JSP_STATUS_OK);
-      bool is_strict = false;
-      bool do_instantiate_arguments_object = true;
-
-      opcode_scope_code_flags_t scope_flags = vm_get_scope_flags (bytecode_data_p);
-
-      if (scope_flags & OPCODE_SCOPE_CODE_FLAGS_STRICT)
-      {
-        is_strict = true;
-      }
-
-      if ((scope_flags & OPCODE_SCOPE_CODE_FLAGS_NOT_REF_ARGUMENTS_IDENTIFIER)
-          && (scope_flags & OPCODE_SCOPE_CODE_FLAGS_NOT_REF_EVAL_IDENTIFIER))
-      {
-        /* the code doesn't use 'arguments' identifier
-         * and doesn't perform direct call to eval,
-         * so Arguments object can't be referenced */
-        do_instantiate_arguments_object = false;
-      }
-
-      /* 11. */
-      ecma_object_t *glob_lex_env_p = ecma_get_global_environment ();
-
-      ecma_collection_header_t *formal_params_collection_p;
-      formal_params_collection_p = ecma_new_strings_collection (params_count > 1u ? string_params_p : NULL,
-                                                                (ecma_length_t) (params_count - 1u));
-
-      ecma_object_t *func_obj_p = ecma_op_create_function_object (formal_params_collection_p,
-                                                                  glob_lex_env_p,
-                                                                  is_strict,
-                                                                  do_instantiate_arguments_object,
-                                                                  bytecode_data_p);
-
-      ecma_deref_object (glob_lex_env_p);
-
-      ret_value = ecma_make_normal_completion_value (ecma_make_object_value (func_obj_p));
-    }
-
-    MEM_FINALIZE_LOCAL_ARRAY (utf8_string_buffer_p);
-    MEM_FINALIZE_LOCAL_ARRAY (utf8_string_params_size);
-    MEM_FINALIZE_LOCAL_ARRAY (utf8_string_params_p);
-  }
-
-  for (uint32_t i = 0; i < params_count; i++)
-  {
-    ecma_deref_ecma_string (string_params_p[i]);
-  }
-=======
   ecma_string_t *function_expression_p = ecma_get_string_from_value (arguments_value);
->>>>>>> 2c3c952f
 
   ret_value = ecma_op_eval (function_expression_p, false, false);
 
